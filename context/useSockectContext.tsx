<<<<<<< HEAD
import { API_BASE_URL } from "@/config/api";
import { useUserStore } from "@/store/useUserStore";
import React, {
	createContext,
	useContext,
	useEffect,
	useRef,
	useState,
} from "react";
import io, { Socket } from "socket.io-client";
=======
import { API_BASE_URL } from '@/config/api';
import { useChatStore } from '@/store/useChatStore';
import { useUserStore } from '@/store/useUserStore';
import React, { createContext, useContext, useEffect, useRef, useState } from 'react';
import { AppState, AppStateStatus } from 'react-native';
import io, { Socket } from 'socket.io-client';

>>>>>>> 46af8cad

interface SocketContextType {
	socket: Socket | null;
	isConnected: boolean;
}

export const SocketContext = createContext<SocketContextType | undefined>(
	undefined
);

<<<<<<< HEAD
export const SocketProvider: React.FC<{ children: React.ReactNode }> = ({
	children,
}) => {
	const [isConnected, setIsConnected] = useState(false);
	const socketRef = useRef<Socket | null>(null);
	const { user } = useUserStore((state) => state);

	useEffect(() => {
		// Only connect if user exists and has an ID
		if (!user?.id) {
			console.log("🔌 No user ID available, skipping socket connection");
			return;
		}

		console.log("🔌 Connecting socket for user:", user.id);

		socketRef.current = io(API_BASE_URL, {
			path: "/socket.io/",
			transports: ["websocket", "polling"],
			autoConnect: true,
			reconnection: true,
		});
=======
export const SocketProvider: React.FC<{ children: React.ReactNode }> = ({ children }) => {
    const [isConnected, setIsConnected] = useState(false);
    const socketRef = useRef<Socket | null>(null);
    const { user } = useUserStore((state) => state);
    const appState = useRef<AppStateStatus>(AppState.currentState);
    const drainQueue = useChatStore((state) => state.drainQueue);

    useEffect(() => {
      if (!user?.id) {
        console.log("🔌 No user ID available, skipping socket connection");
        return;
      }
>>>>>>> 46af8cad

		socketRef.current.on("connect", () => {
			console.log(
				"🔌 Socket connected, user will be registered via useSocketChat hook"
			);
			setIsConnected(true);
		});

<<<<<<< HEAD
		socketRef.current.on("disconnect", () => {
			console.log("🔌 Socket disconnected");
			setIsConnected(false);
		});

		socketRef.current.on("user_registered", (data) => {
			console.log("✅ User successfully registered with socket:", data);
		});

		return () => {
			console.log("🔌 Cleaning up socket connection");
			socketRef.current?.disconnect();
			socketRef.current = null;
		};
	}, [user?.id]); // Only re-run when user ID changes
=======
      socketRef.current = io(API_BASE_URL, {
        path: "/socket.io/",
        transports: ["websocket", "polling"],
        autoConnect: true,
        reconnection: true,
      });

      socketRef.current.on("connect", () => {
        console.log("🔌 Socket connected, user will be registered via useSocketChat hook");
        setIsConnected(true);
        // Removed drainQueue() call from here
      });
  
      socketRef.current.on("disconnect", () => {
        console.log("🔌 Socket disconnected");
        setIsConnected(false);
      });

      socketRef.current.on('user_registered', (data) => {
        console.log("✅ User successfully registered with socket:", data);
      });

      // Listen for app state changes
      const handleAppStateChange = (nextAppState: AppStateStatus) => {
        if (
          appState.current.match(/inactive|background/) &&
          nextAppState === "active"
        ) {
          // App has come to the foreground, reconnect socket if needed
          if (user?.id && (!socketRef.current || !socketRef.current.connected)) {
            console.log("🔄 App became active, reconnecting socket...");
            socketRef.current = io(API_BASE_URL, {
              path: "/socket.io/",
              transports: ["websocket", "polling"],
              autoConnect: true,
              reconnection: true,
            });
          }
          // Removed drainQueue() call from here
        }
        appState.current = nextAppState;
      };
      const subscription = AppState.addEventListener('change', handleAppStateChange);

      return () => {
        socketRef.current?.disconnect();
        socketRef.current = null;
        subscription.remove();
      };
    }, [user?.id, drainQueue]);
>>>>>>> 46af8cad

	return (
		<SocketContext.Provider value={{ socket: socketRef.current, isConnected }}>
			{children}
		</SocketContext.Provider>
	);
};

export const ruseSocketContext = () => {
	const context = useContext(SocketContext);
	if (context === undefined) {
		throw new Error("useSocketContext! must be used within a SocketProvider");
	}
	return context;
};<|MERGE_RESOLUTION|>--- conflicted
+++ resolved
@@ -1,15 +1,3 @@
-<<<<<<< HEAD
-import { API_BASE_URL } from "@/config/api";
-import { useUserStore } from "@/store/useUserStore";
-import React, {
-	createContext,
-	useContext,
-	useEffect,
-	useRef,
-	useState,
-} from "react";
-import io, { Socket } from "socket.io-client";
-=======
 import { API_BASE_URL } from '@/config/api';
 import { useChatStore } from '@/store/useChatStore';
 import { useUserStore } from '@/store/useUserStore';
@@ -17,7 +5,6 @@
 import { AppState, AppStateStatus } from 'react-native';
 import io, { Socket } from 'socket.io-client';
 
->>>>>>> 46af8cad
 
 interface SocketContextType {
 	socket: Socket | null;
@@ -28,30 +15,6 @@
 	undefined
 );
 
-<<<<<<< HEAD
-export const SocketProvider: React.FC<{ children: React.ReactNode }> = ({
-	children,
-}) => {
-	const [isConnected, setIsConnected] = useState(false);
-	const socketRef = useRef<Socket | null>(null);
-	const { user } = useUserStore((state) => state);
-
-	useEffect(() => {
-		// Only connect if user exists and has an ID
-		if (!user?.id) {
-			console.log("🔌 No user ID available, skipping socket connection");
-			return;
-		}
-
-		console.log("🔌 Connecting socket for user:", user.id);
-
-		socketRef.current = io(API_BASE_URL, {
-			path: "/socket.io/",
-			transports: ["websocket", "polling"],
-			autoConnect: true,
-			reconnection: true,
-		});
-=======
 export const SocketProvider: React.FC<{ children: React.ReactNode }> = ({ children }) => {
     const [isConnected, setIsConnected] = useState(false);
     const socketRef = useRef<Socket | null>(null);
@@ -64,32 +27,9 @@
         console.log("🔌 No user ID available, skipping socket connection");
         return;
       }
->>>>>>> 46af8cad
 
-		socketRef.current.on("connect", () => {
-			console.log(
-				"🔌 Socket connected, user will be registered via useSocketChat hook"
-			);
-			setIsConnected(true);
-		});
+		console.log("🔌 Connecting socket for user:", user.id);
 
-<<<<<<< HEAD
-		socketRef.current.on("disconnect", () => {
-			console.log("🔌 Socket disconnected");
-			setIsConnected(false);
-		});
-
-		socketRef.current.on("user_registered", (data) => {
-			console.log("✅ User successfully registered with socket:", data);
-		});
-
-		return () => {
-			console.log("🔌 Cleaning up socket connection");
-			socketRef.current?.disconnect();
-			socketRef.current = null;
-		};
-	}, [user?.id]); // Only re-run when user ID changes
-=======
       socketRef.current = io(API_BASE_URL, {
         path: "/socket.io/",
         transports: ["websocket", "polling"],
@@ -140,7 +80,6 @@
         subscription.remove();
       };
     }, [user?.id, drainQueue]);
->>>>>>> 46af8cad
 
 	return (
 		<SocketContext.Provider value={{ socket: socketRef.current, isConnected }}>
