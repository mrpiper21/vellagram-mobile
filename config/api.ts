import axios, { AxiosInstance, AxiosResponse, InternalAxiosRequestConfig } from 'axios';
import TokenManager from '../utils/tokenManager';

// API Configuration
<<<<<<< HEAD
export const API_BASE_URL = "http://172.28.160.1:2000";
const prisma = "http://172.28.160.1:2000";
// http://localhost:2000/api/users/signup
=======
export const API_BASE_URL = "http://192.168.86.248:2000"; // Local development server
const prisma = "http://192.168.86.248:2000";
>>>>>>> 46af8cad

// Create axios instance with base configuration
const apiClient: AxiosInstance = axios.create({
	baseURL: API_BASE_URL,
	timeout: 10000,
	headers: {
		"Content-Type": "application/json",
	},
});

// Request interceptor to add bearer token
apiClient.interceptors.request.use(
	async (config: InternalAxiosRequestConfig) => {
		// Get token from storage
		const token = await TokenManager.getToken();

		if (token) {
			config.headers.Authorization = `Bearer ${token}`;
			console.log(
				"🔐 Axios Interceptor - Token added to request:",
				token.substring(0, 20) + "..."
			);
		} else {
			console.log("⚠️ Axios Interceptor - No token found in storage");
		}

		return config;
	},
	(error) => {
		return Promise.reject(error);
	}
);

// Response interceptor to handle authentication errors
apiClient.interceptors.response.use(
	(response: AxiosResponse) => {
		return response;
	},
	async (error) => {
		// Handle 401/403 errors - token expired or invalid
		if (error.response?.status === 401 || error.response?.status === 403) {
			// Clear token and user data
			await TokenManager.clearAuth();
			// You can also trigger a navigation to login screen here
			// navigation.navigate('Login');
		}

		return Promise.reject(error);
	}
);

export const API_ENDPOINTS = {
	OTP: {
		GENERATE: `${API_BASE_URL}/api/otp/generate`,
		VERIFY: `${API_BASE_URL}/api/otp/validate`,
	},
	AUTH: {
		LOGIN: `${API_BASE_URL}/api/users/login`,
		REGISTER: `${API_BASE_URL}/api/users/signup`,
		ISREGISTERED: `${prisma}/api/users/check-phone`,
		ALLUSERS: `${prisma}/api/users/get-all-user`,
	},
	GROUP: {
		CREATE: `${API_BASE_URL}/api/groups`,
	},
	GROUPS: {
		CREATE: `${API_BASE_URL}/api/groups`,
		GET_USER_GROUPS: `${API_BASE_URL}/api/groups/user-groups`,
		GET_MESSAGES: `${API_BASE_URL}/api/groups/:groupId/chat`,
		SEND_MESSAGE: `${API_BASE_URL}/api/groups/:groupId/chat`,
		MARK_READ: `${API_BASE_URL}/api/groups/:groupId/chat/read`,
	},
};

// API service functions using the configured axios instance
export const apiService = {
  // Auth endpoints
  login: async (credentials: { email: string; password: string }) => {
    const response = await apiClient.post(API_ENDPOINTS.AUTH.LOGIN, credentials);
    
    // Store token and user data on successful login
    if (response.data.token) {
      await TokenManager.setToken(response.data.token);
      if (response.data.user) {
        await TokenManager.setUserData(response.data.user);
      }
    }
    
    return response.data;
  },

  register: async (userData: { email: string; password: string; firstName: string,lastName: string, confirmPassword: string, phone: string, confirmPin: string, pin: string  }) => {
    const response = await apiClient.post(API_ENDPOINTS.AUTH.REGISTER, userData);
    
    // Store token and user data on successful registration
    if (response.data.token) {
      await TokenManager.setToken(response.data.token);
      if (response.data.user) {
        await TokenManager.setUserData(response.data.user);
      }
    }
    
    return response.data;
  },

  logout: async () => {
    await TokenManager.clearAuth();
  },

  checkPhoneRegistration: async (phoneNumber: string) => {
    const response = await apiClient.post(API_ENDPOINTS.AUTH.ISREGISTERED, { phoneNumber });
    return response.data;
  },

  getAllUsers: async () => {
    const response = await apiClient.get(API_ENDPOINTS.AUTH.ALLUSERS);
    return response.data;
  },

  // OTP endpoints
  generateOTP: async (phoneNumber: string) => {
    const response = await apiClient.post(API_ENDPOINTS.OTP.GENERATE, { phoneNumber });
    return response.data;
  },

  verifyOTP: async (phoneNumber: string, otp: string) => {
    const response = await apiClient.post(API_ENDPOINTS.OTP.VERIFY, { phoneNumber, otp });
    
    // Store token and user data on successful OTP verification
    if (response.data.token) {
      await TokenManager.setToken(response.data.token);
      if (response.data.user) {
        await TokenManager.setUserData(response.data.user);
      }
    }
    
    return response.data;
  },

  // Group endpoints
  createGroup: async (groupData: any) => {
    const response = await apiClient.post(API_ENDPOINTS.GROUP.CREATE, groupData);
    return response.data;
  },
};

// Legacy function for backward compatibility
export async function checkContactsRegistration(phoneNumbers: string[]): Promise<string[]> {
  const response = await apiClient.post('/api/contacts/check-registration', { phoneNumbers });
  return response.data.registered;
}

export default apiClient;<|MERGE_RESOLUTION|>--- conflicted
+++ resolved
@@ -2,14 +2,8 @@
 import TokenManager from '../utils/tokenManager';
 
 // API Configuration
-<<<<<<< HEAD
-export const API_BASE_URL = "http://172.28.160.1:2000";
-const prisma = "http://172.28.160.1:2000";
-// http://localhost:2000/api/users/signup
-=======
 export const API_BASE_URL = "http://192.168.86.248:2000"; // Local development server
 const prisma = "http://192.168.86.248:2000";
->>>>>>> 46af8cad
 
 // Create axios instance with base configuration
 const apiClient: AxiosInstance = axios.create({
